/******************************************************************************
 * Copyright (c) 2024, Tri Dao.
 * Copyright (c) 2024, NVIDIA CORPORATION & AFFILIATES.
 ******************************************************************************/

#pragma once

#include <cutlass/numeric_types.h>

#include "cute/tensor.hpp"
#include "cutlass/cutlass.h"
#include "cutlass/layout/layout.h"

using namespace cute;

template <int kHeadDim_,
          int kBlockM_,
          int kBlockN_,
          int kNWarps_,
          typename elem_type = cutlass::half_t>
struct Flash_kernel_traits {
  using Element = elem_type;
  using ElementAccum = float;
  using index_t = int64_t;

  using MMA_Atom_Arch =
      std::conditional_t<std::is_same_v<elem_type, cutlass::half_t>,
                         MMA_Atom<SM80_16x8x16_F32F16F16F32_TN>,
                         MMA_Atom<SM80_16x8x16_F32BF16BF16F32_TN>>;

  using SmemCopyAtom = Copy_Atom<SM75_U32x4_LDSM_N, elem_type>;
  using SmemCopyAtomTransposed = Copy_Atom<SM75_U16x8_LDSM_T, elem_type>;
};

// If Share_Q_K_smem is true, that forces Is_Q_in_regs to be true
template <
    int kHeadDim_,
    int kBlockM_,
    int kBlockN_,
    int kNWarps_,
    bool Is_delta_q_,
    bool Is_causal_,
    bool Is_target_,
    bool Is_context_,
    bool Is_local_,
    bool Has_rab_,
    bool Paged_KV_,
    bool Is_balance_,
    bool Is_even_rab_,
    bool Is_Q_in_regs_ = false,
    bool Share_Q_K_smem_ = false,
    typename elem_type = cutlass::half_t,
    typename Base =
        Flash_kernel_traits<kHeadDim_, kBlockM_, kBlockN_, kNWarps_, elem_type>>
struct Hstu_fwd_kernel_traits : public Base {
  static constexpr bool Is_delta_q = Is_delta_q_;
  static constexpr bool Is_causal = Is_causal_;
  static constexpr bool Is_target = Is_target_;
  static constexpr bool Is_context = Is_context_;
  static constexpr bool Is_local = Is_local_;
  static constexpr bool Has_rab = Has_rab_;
  static constexpr bool Paged_KV = Paged_KV_;
  static constexpr bool Is_balance = Is_balance_;
  static constexpr bool Is_even_rab = Is_even_rab_;

  using Element = typename Base::Element;
  using ElementAccum = typename Base::ElementAccum;
  using index_t = typename Base::index_t;
  using SmemCopyAtom = typename Base::SmemCopyAtom;
  using SmemCopyAtomTransposed = typename Base::SmemCopyAtomTransposed;

  static constexpr bool Share_Q_K_smem = Share_Q_K_smem_;
  static constexpr bool Is_Q_in_regs = Is_Q_in_regs_ || Share_Q_K_smem;

  // The number of threads.
  static constexpr int kNWarps = kNWarps_;
  static constexpr int kNThreads = kNWarps * cutlass::NumThreadsPerWarp;

  static constexpr int kBlockM = kBlockM_;
  static constexpr int kBlockN = kBlockN_;
  static constexpr int kHeadDim = kHeadDim_;
  static_assert(kHeadDim % 32 == 0);
  static constexpr int kBlockKSmem = kHeadDim % 64 == 0 ? 64 : 32;
  static constexpr int kBlockKSmemRab = kBlockN % 64 == 0 ? 64 : 32;
  static constexpr int kBlockKGmem = kHeadDim % 128 == 0 ? 128 :
                                     (kHeadDim % 64 == 0 ? 64 : 32);
  static constexpr int kSwizzle = kBlockKSmem == 32 ? 2 : 3;
  static constexpr int kSwizzleRab = kBlockKSmemRab == 32 ? 2 : 3;
<<<<<<< HEAD
  static constexpr int kStages = kHeadDim <= 64 ? 2 : 1;
=======
  static constexpr int kStages = 1;
>>>>>>> dfd54d9e

  using TiledMma =
      TiledMMA<typename Base::MMA_Atom_Arch,
               Layout<Shape<Int<kNWarps>, _1, _1>>,
               Tile<Int<16 * kNWarps>, _16, _16>>;
  static_assert(16 * kNWarps <= kBlockM);

  using SmemLayoutAtomQ = decltype(composition(
      Swizzle<kSwizzle, 3, 3>{},
      Layout<Shape<_8, Int<kBlockKSmem>>, Stride<Int<kBlockKSmem>, _1>>{}));

  using SmemLayoutAtomRab = decltype(composition(
      Swizzle<kSwizzleRab, 3, 3>{},
      Layout<Shape<_8, Int<kBlockKSmemRab>>, Stride<Int<kBlockKSmemRab>, _1>>{}));

  using SmemLayoutQ =
      decltype(tile_to_shape(SmemLayoutAtomQ{},
                             Shape<Int<kBlockM>, Int<kHeadDim>>{}));
  using SmemLayoutRab =
      decltype(tile_to_shape(SmemLayoutAtomRab{},
                             Shape<Int<kBlockM>, Int<kBlockN>, Int<kStages>>{}));

  using SmemLayoutKV =
      decltype(tile_to_shape(SmemLayoutAtomQ{},
                             Shape<Int<kBlockN>, Int<kHeadDim>, Int<kStages>>{}));

  // https://github.com/ColfaxResearch/cutlass-kernels/blob/a222587e6d59b93ba704853d3946fb686d8b8892/src/fmha/fmha_forward.cu#L434
  using SmemLayoutVtransposed = decltype(composition(
      SmemLayoutKV{},
      make_layout(Shape<Int<kHeadDim>, Int<kBlockN>, Int<kStages>>{},
                  Stride<Int<kBlockN>, _1, Int<kHeadDim * kBlockN>>{})));
  using SmemLayoutVtransposedNoSwizzle =
      decltype(get_nonswizzle_portion(SmemLayoutVtransposed{}));

  using SmemLayoutAtomO = decltype(composition(
      Swizzle<kSwizzle, 3, 3>{},
      Layout<Shape<Int<8>, Int<kBlockKSmem>>, Stride<Int<kBlockKSmem>, _1>>{}));
  using SmemLayoutO =
      decltype(tile_to_shape(SmemLayoutAtomO{},
                             Shape<Int<kBlockM>, Int<kHeadDim>>{}));
  using SmemCopyAtomO = Copy_Atom<AutoVectorizingCopy, Element>;

  static constexpr int kSmemQSize = size(SmemLayoutQ{}) * sizeof(Element);
  static constexpr int kSmemRabSize = Has_rab ? size(SmemLayoutRab{}) * sizeof(Element) : 0;
  static constexpr int kSmemKVSize = size(SmemLayoutKV{}) * 2 * sizeof(Element);
  static constexpr int kSmemSizeQKV = Share_Q_K_smem
                                          ? std::max(kSmemQSize, kSmemKVSize)
                                          : kSmemQSize + kSmemKVSize;
  static constexpr int kSmemSize = kSmemSizeQKV + kSmemRabSize;

  static constexpr int kGmemElemsPerLoad = sizeof(cute::uint128_t) / sizeof(Element);
  static_assert(kHeadDim % kGmemElemsPerLoad == 0,
                "kHeadDim must be a multiple of kGmemElemsPerLoad");
  // Using kBlockKSmem here is 6-10% faster than kBlockKGmem for d=128 because
  // of bank conflicts. For example, for d=128, smem is split into 2 "pages",
  // each page takes care of columns 0-63 and 64-127. If we have 16 threads per
  // row for gmem read, when we write to smem, thread 0 - 7 will write to the
  // first page and thread 8 - 15 will write to the second page, to the same
  // banks.
  static constexpr int kGmemThreadsPerRow = kBlockKSmem / kGmemElemsPerLoad;
  static constexpr int kGmemThreadsPerRowRab = kBlockKSmemRab / kGmemElemsPerLoad;
  static_assert(kNThreads % kGmemThreadsPerRow == 0,
                "kNThreads must be a multiple of kGmemThreadsPerRow");
  static_assert(kNThreads % kGmemThreadsPerRowRab == 0,
                "kNThreads must be a multiple of kGmemThreadsPerRow_Rab");

  using GmemLayoutAtom = Layout<
      Shape<Int<kNThreads / kGmemThreadsPerRow>, Int<kGmemThreadsPerRow>>,
      Stride<Int<kGmemThreadsPerRow>, _1>>; // (128/4, 4) or (128/8, 8)
  using GmemLayoutAtomRab = Layout<
        Shape<Int<kNThreads / kGmemThreadsPerRowRab>, Int<kGmemThreadsPerRowRab>>,
        Stride<Int<kGmemThreadsPerRowRab>, _1>>; // (128/4, 4) or (128/8, 8)

  // We use CACHEGLOBAL instead of CACHEALWAYS for both Q and K/V, since we
  // won't be reading from the same address by the same threadblock. This is
  // slightly faster.
  using Gmem_copy_struct = SM80_CP_ASYNC_CACHEGLOBAL<cute::uint128_t>;
  using GmemTiledCopyQKV = decltype(make_tiled_copy(
      Copy_Atom<Gmem_copy_struct, Element>{},
      GmemLayoutAtom{}, // 16*8
      Layout<Shape<_1, _8>>{}));  // Val layout, 8 vals per read kGmemElemsPerLoad

  static constexpr int rab_row_size = Has_rab ? kBlockN / 16 : 1;
  using GmemTiledCopyRab = decltype(make_tiled_copy(
      Copy_Atom<Gmem_copy_struct, Element>{},
      GmemLayoutAtomRab{}, // 16*8
      Layout<Shape<Int<rab_row_size>, _8>, Stride<_8, _1>>{}));

  using GmemTiledCopyO = decltype(make_tiled_copy(
      Copy_Atom<AutoVectorizingCopy, Element>{},
      GmemLayoutAtom{},
      Layout<Shape<_1, _8>>{}));  // Val layout, 8 vals per store kGmemElemsPerLoad
};

template <
    int kHeadDim_,
    int kBlockM_,
    int kBlockN_,
    int kNWarps_,
    bool Is_causal_,
    bool Is_target_,
    bool Is_context_,
    bool Is_delta_q_,
    bool Is_local_,
    bool Is_deterministic_,
    bool Has_rab_,
    bool Has_drab_,
    bool Is_balance_,
    bool Is_even_rab_,
    bool Rab_one_head_,
    int AtomLayoutMSdP_ = 2,
    int AtomLayoutNdKV_ = 4,
    int AtomLayoutMdQ_ = 4,
    bool Is_V_in_regs_ = false,
    typename elem_type = cutlass::half_t,
    typename Base =
        Flash_kernel_traits<kHeadDim_, kBlockM_, kBlockN_, kNWarps_, elem_type>>
struct Hstu_bwd_kernel_traits : public Base {
  using Element = typename Base::Element;
  using ElementAccum = typename Base::ElementAccum;
  using index_t = typename Base::index_t;
  using SmemCopyAtom = typename Base::SmemCopyAtom;
  using SmemCopyAtomTransposed = typename Base::SmemCopyAtomTransposed;

  static constexpr bool Is_causal = Is_causal_;
  static constexpr bool Is_target = Is_target_;
  static constexpr bool Is_context = Is_context_;
  static constexpr bool Is_delta_q = Is_delta_q_;
  static constexpr bool Is_local = Is_local_;
  static constexpr bool Is_deterministic = Is_deterministic_;
  static constexpr bool Has_rab = Has_rab_;
  static constexpr bool Paged_KV = false;
  static constexpr bool Has_drab = Has_drab_;
  static constexpr bool Is_balance = Is_balance_;
  static constexpr bool Is_even_rab = Is_even_rab_;
  static constexpr bool Rab_one_head = Rab_one_head_;
  static constexpr bool Is_V_in_regs = Is_V_in_regs_;

  // The number of threads.
  static constexpr int kNWarps = kNWarps_;
  static constexpr int kNThreads = kNWarps * cutlass::NumThreadsPerWarp;

  static constexpr int kBlockM = kBlockM_;
  static constexpr int kBlockN = kBlockN_;
  static constexpr int kHeadDim = kHeadDim_;
  static constexpr int kStages = kHeadDim <= 64 ? 2 : 1;
  static_assert(kHeadDim % 32 == 0);
  static constexpr int kBlockKSmem = kHeadDim % 64 == 0 ? 64 : 32;
  static constexpr int kBlockKSmemRab = kBlockN % 64 == 0 ? 64 : 32;
  static constexpr int kBlockKGmem =
      kHeadDim % 128 == 0 ? 128 : (kHeadDim % 64 == 0 ? 64 : 32);
  static constexpr int kSwizzle = kBlockKSmem == 32 ? 2 : 3;

  static constexpr int AtomLayoutMSdP = AtomLayoutMSdP_;
  static constexpr int AtomLayoutNdKV = AtomLayoutNdKV_;
  static constexpr int AtomLayoutMdQ = AtomLayoutMdQ_;
  static_assert(kNWarps % AtomLayoutMSdP == 0);
  static_assert(kNWarps % AtomLayoutNdKV == 0);
  static_assert(kNWarps % AtomLayoutMdQ == 0);

  using TiledMmaSdP = TiledMMA<
      typename Base::MMA_Atom_Arch,
      Layout<Shape<Int<AtomLayoutMSdP>, Int<kNWarps / AtomLayoutMSdP>, _1>>,
      Tile<Int<16 * AtomLayoutMSdP>, Int<16 * kNWarps / AtomLayoutMSdP>, _16>>;

  using TiledMmadKV = TiledMMA<
      typename Base::MMA_Atom_Arch,
      Layout<Shape<Int<AtomLayoutNdKV>, Int<kNWarps / AtomLayoutNdKV>, _1>>,
      Tile<Int<16 * AtomLayoutNdKV>, Int<16 * kNWarps / AtomLayoutNdKV>, _16>>;

  using TiledMmadQ = TiledMMA<
      typename Base::MMA_Atom_Arch,
      Layout<Shape<Int<AtomLayoutMdQ>,
                   Int<kNWarps / AtomLayoutMdQ>,
                   _1>>,  // 2x4x1 or 4x2x1 thread group
      Tile<Int<16 * AtomLayoutMdQ>, Int<16 * kNWarps / AtomLayoutMdQ>, _16>>;

  ////////////////////////////////////////////////////////////////////////////////////////////////////
  using SmemLayoutAtomQdO = decltype(composition(
      Swizzle<kSwizzle, 3, 3>{},
      Layout<Shape<_8, Int<kBlockKSmem>>, Stride<Int<kBlockKSmem>, _1>>{}));
  using SmemLayoutdO =
      decltype(tile_to_shape(SmemLayoutAtomQdO{},
                             make_shape(Int<kBlockM>{}, Int<kHeadDim>{})));
  using SmemLayoutdOtransposed = decltype(composition(
      SmemLayoutdO{},
      make_layout(Shape<Int<kHeadDim>, Int<kBlockM>>{}, GenRowMajor{})));
  using SmemLayoutdOtransposedNoSwizzle =
      decltype(get_nonswizzle_portion(SmemLayoutdOtransposed{}));

  using SmemLayoutQ =
      decltype(tile_to_shape(SmemLayoutAtomQdO{},
                             make_shape(Int<kBlockM>{}, Int<kHeadDim>{}, Int<kStages>{})));
  using SmemLayoutQtransposed = decltype(composition(
      SmemLayoutQ{},
      make_layout(Shape<Int<kHeadDim>, Int<kBlockM>, Int<kStages>>{},
                  Stride<Int<kBlockM>, _1, Int<kHeadDim * kBlockM>>{})));
  using SmemLayoutQtransposedNoSwizzle =
      decltype(get_nonswizzle_portion(SmemLayoutQtransposed{}));

  using SmemLayoutAtomKV = decltype(composition(
      Swizzle<kSwizzle, 3, 3>{},
      Layout<Shape<Int<kBlockM / kNWarps>, Int<kBlockKSmem>>,
             Stride<Int<kBlockKSmem>, _1>>{}));
  using SmemLayoutKV = decltype(tile_to_shape(
      SmemLayoutAtomKV{},
      make_shape(Int<kBlockN>{}, Int<kHeadDim>{})));
  using SmemLayoutKtransposed = decltype(composition(
      SmemLayoutKV{},
      make_layout(Shape<Int<kHeadDim>, Int<kBlockN>>{}, GenRowMajor{})));
  using SmemLayoutKtransposedNoSwizzle =
      decltype(get_nonswizzle_portion(SmemLayoutKtransposed{}));

  static_assert(kBlockN >= 32);
  static constexpr int kPBlockN = kBlockN >= 64 ? 64 : 32;
  static constexpr int kSwizzlePdS = 3;

  using SmemLayoutAtomPdS = decltype(composition(
      Swizzle<kSwizzlePdS, 3, 3>{},
      Layout<Shape<Int<kBlockM>, Int<kPBlockN>>, Stride<Int<kPBlockN>, _1>>{}));
  using SmemLayoutPdS =
      decltype(tile_to_shape(SmemLayoutAtomPdS{},
                             make_shape(Int<kBlockM>{}, Int<kBlockN>{})));
  using SmemLayoutPdStransposed = decltype(composition(
      SmemLayoutPdS{},
      make_layout(Shape<Int<kBlockN>, Int<kBlockM>>{}, GenRowMajor{})));
  using SmemLayoutPdStransposedNoSwizzle =
      decltype(get_nonswizzle_portion(SmemLayoutPdStransposed{}));

  using SmemLayoutRab = decltype(tile_to_shape(
      SmemLayoutAtomPdS{},
      Shape<Int<kBlockM>, Int<kBlockN>>{}));

  using SmemLayoutAtomdKV = decltype(composition(
      Swizzle<kSwizzle, 3, 3>{},
      Layout<Shape<_8, Int<kBlockKSmem>>, Stride<Int<kBlockKSmem>, _1>>{}));
  using SmemLayoutdKV =
      decltype(tile_to_shape(SmemLayoutAtomdKV{},
                             make_shape(Int<kBlockN>{}, Int<kHeadDim>{})));

  using SmemLayoutAtomdQ = decltype(composition(
      Swizzle<kSwizzle, 3, 3>{},
      Layout<Shape<_8, Int<kBlockKSmem>>, Stride<Int<kBlockKSmem>, _1>>{}));
  using SmemLayoutdQ =
      decltype(tile_to_shape(SmemLayoutAtomdQ{},
                             make_shape(Int<kBlockM>{}, Int<kHeadDim>{})));

  // Double buffer for sQ
  static constexpr int kSmemdOSize = size(SmemLayoutdO{}) * sizeof(Element);
  static constexpr int kSmemQSize = size(SmemLayoutQ{}) * sizeof(Element);
  static constexpr int kSmemKVSize = size(SmemLayoutKV{}) * 2 * sizeof(Element);
  static constexpr int kSmemdSSize = size(SmemLayoutPdS{}) * sizeof(Element);
  static constexpr int kSmemPSize = size(SmemLayoutPdS{}) * sizeof(Element);
  static constexpr int kSmemRabSize =
      Has_rab ? size(SmemLayoutRab{}) * sizeof(Element) : 0;
  static constexpr int kSmemdQSize = size(SmemLayoutdQ{}) * sizeof(Element);
  static constexpr int kSmemSize1colblock =
      kSmemdOSize + kSmemQSize + kSmemRabSize +
      (!Is_V_in_regs
           ? kSmemKVSize + kSmemdSSize + kSmemPSize
           : std::max(kSmemKVSize, kSmemKVSize / 2 + kSmemdSSize + kSmemPSize));

  ////////////////////////////////////////////////////////////////////////////////////////////////////

  using SmemCopyAtomPdS = Copy_Atom<AutoVectorizingCopy, elem_type>;
  using SmemCopyAtomdKV = Copy_Atom<AutoVectorizingCopy, elem_type>;
  using SmemCopyAtomdQ = Copy_Atom<AutoVectorizingCopy, elem_type>;

  ////////////////////////////////////////////////////////////////////////////////////////////////////

  static constexpr int kGmemElemsPerLoad = sizeof(cute::uint128_t) / sizeof(Element);
  static_assert(kHeadDim % kGmemElemsPerLoad == 0,
                "kHeadDim must be a multiple of kGmemElemsPerLoad");
  static constexpr int kGmemThreadsPerRow = kBlockKSmem / kGmemElemsPerLoad;
  static_assert(kNThreads % kGmemThreadsPerRow == 0,
                "kNThreads must be a multiple of kGmemThreadsPerRow");
  using GmemLayoutAtom = Layout<
      Shape<Int<kNThreads / kGmemThreadsPerRow>, Int<kGmemThreadsPerRow>>,
      Stride<Int<kGmemThreadsPerRow>, _1>>;

  // We use CACHEGLOBAL instead of CACHEALWAYS for both Q and K/V, since we
  // won't be reading from the same address by the same threadblock. This is
  // slightly faster.
  using Gmem_copy_struct = SM80_CP_ASYNC_CACHEGLOBAL<cute::uint128_t>;
  using GmemTiledCopyQKV = decltype(make_tiled_copy(
      Copy_Atom<Gmem_copy_struct, elem_type>{},
      GmemLayoutAtom{},
      Layout<Shape<_1, _8>>{}));  // Val layout, 8 vals per read
  using GmemTiledCopydO = decltype(make_tiled_copy(
      Copy_Atom<AutoVectorizingCopy, elem_type>{},
      GmemLayoutAtom{},
      Layout<Shape<_1, _8>>{}));  // Val layout, 8 vals per store
  using GmemTiledCopydKV = decltype(make_tiled_copy(
      Copy_Atom<AutoVectorizingCopy, elem_type>{},
      GmemLayoutAtom{},
      Layout<Shape<_1, _8>>{}));  // Val layout, 8 vals per store
  using GmemTiledCopydQ = decltype(make_tiled_copy(
      Copy_Atom<AutoVectorizingCopy, elem_type>{},
      GmemLayoutAtom{},
      Layout<Shape<_1, _8>>{}));  // Val layout, 8 vals per store
  using GmemLayoutAtomdQaccum = decltype(make_tiled_copy(
      Copy_Atom<AutoVectorizingCopy, ElementAccum>{},
      Layout<Shape<Int<kNWarps>, _32>,  // Thread layout, 8 threads per row
             Stride<_32, _1>>{},
      Layout<Shape<_1, _1>>{}));  // Val layout, 1 val per store

  using GmemTiledCopydRab = decltype(make_tiled_copy(
       Copy_Atom<AutoVectorizingCopy, elem_type>{},
       GmemLayoutAtom{},
       Layout<Shape<_1, _8>>{}));  // Val layout, 8 vals per store

  static constexpr int kGmemElemsPerdRab = 2; // The biggest bit_width supported for atomicAdd on SM8X GPUs is 32-bit.
  static constexpr int kGmemThreadsPerRowdRab = kBlockN / kGmemElemsPerdRab;
  using ElementV2 = std::conditional_t<std::is_same_v<elem_type, cutlass::half_t>,
                                      __half2,
                                      __nv_bfloat162>;
  using GmemLayoutAtomdRab = Layout<Shape<Int<kNThreads / kGmemThreadsPerRowdRab>, Int<kGmemThreadsPerRowdRab>>,
                                          Stride<Int<kGmemThreadsPerRowdRab>, _1>>;
  using GmemTiledAtomdRab = decltype(
      make_tiled_copy(Copy_Atom<AutoVectorizingCopy, Element>{},
                      GmemLayoutAtomdRab{},
                      Layout<Shape<_1, Int<kGmemElemsPerdRab>>>{}));  // Val layout, 2 vals per store

};
////////////////////////////////////////////////////////////////////////////////////////////////////<|MERGE_RESOLUTION|>--- conflicted
+++ resolved
@@ -86,11 +86,7 @@
                                      (kHeadDim % 64 == 0 ? 64 : 32);
   static constexpr int kSwizzle = kBlockKSmem == 32 ? 2 : 3;
   static constexpr int kSwizzleRab = kBlockKSmemRab == 32 ? 2 : 3;
-<<<<<<< HEAD
-  static constexpr int kStages = kHeadDim <= 64 ? 2 : 1;
-=======
   static constexpr int kStages = 1;
->>>>>>> dfd54d9e
 
   using TiledMma =
       TiledMMA<typename Base::MMA_Atom_Arch,
